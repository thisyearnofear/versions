## ChangeLog

### next
- Unreleased
- Change: updated MSRV to 1.85
- Change: updated to `2024` edition
- Change(tui): increase connection timeout from 5s to 30s, but print a message on original time.
- Change(tui): change config editor's theme preview elements to be in a dynamic grid.
- Feat(tui): make the Config editor dynamically size elements.
- Feat(tui): make the Config editor (at least rudementally) scrollable.
- Feat(server): add extra config section for metadata scanning and parsing.
- Feat(server): on rusty backend, allow configuring output sample rate, now defaulting to 48_000Hz (instead of rodio default 44_100Hz).
- Feat(server): on mpv backend, add option to configure `audio-device` property.
- Feat: re-implement the Track database to allow for more search options. (Note that the old database is NOT automatically deleted)
- Fix(tui): allow usage of key `Home`/`Pos1` in search lists.
- Fix(tui): allow usage of key `Home`/`Pos1` and `End` in youtube search list.
<<<<<<< HEAD
- Fix(tui): faster music library node open/close (right/left).
=======
- Fix(tui): when in podcast layout, always show the currently selected episode's description (instead of only when moving to it).
- Fix(tui): properly reset lyric text once leaving podcast layout.
>>>>>>> 0981ce25
- Fix(server): on linux+mpris, set volume on start instead of only on change.
- Fix(server): on rusty backend, behave correctly when a next/previous occurs while a source is pre-fetched.
- Fix(server): on mpv backend and linux compile, dont force `ao` to be `pulse`.
- Fix: due to the Track database re-implementation, a bug where the database could grow with duplicated paths is fixed.

### [V0.11.0]
- Released on: July 1, 2025.
- Change: updated MSRV to 1.82.
- Change: support Unix Domain Sockets in addition to HTTP transport. (Note that UDS is only available for `unix` targets)
- Change: change default transport protocol to be UDS on `unix` systems.
- Change: the internal `Track` structure has been rewritten, reducing RAM usage when having many tracks in the playlist. (by not having all pictures in the playlist loaded all the time)
- Change(tui): rename cli option `--disable-cover`  to `--hide-cover`.
- Change(tui): dont depend on `termusicplayback` anymore.
- Feat: allow setting the backend in the `server.toml` config.
- Feat(tui): add new cli option `--disable-cover` which actually disables all cover probing and behaves as if no cover features are enabled.
- Feat(tui): add native theme support. Useful for example for `pywal`.
- Feat(tui): allow using "add single / add all" keys on Database `Result` view.
- Feat(tui): add option to add extra arguments to the yt-dl command.
- Feat(server): for rusty backend, add feature `rusty-simd` to enable SIMD instructions for decoding.
- Feat(server): on rusty backend, do async decoding instead of JIT decoding for music and podcast files. (fixes #191)
- Feat(server): on rusty backend, allow choosing which speed modifier to use in the config.
- Feat(server): on rusty backend, allow configuring file buffer size.
- Feat(server): on rusty backend, allow configuring decoded(ring) buffer size.
- Fix(tui): set `ueberzug` command to `--silent`.
- Fix(tui): force viuer to use the terminal image protocol that was probed at the beginning.
- Fix(tui): add CTRL+C handler for when TUI key-reading is not active yet or not active anymore.
- Fix(tui): on track change, dont select "current track" playlist item if the old "current track" was not selected.
- Fix(tui): re-select the (approximately) same playlist item after a shuffle.
- Fix(tui): escape key will now no longer also act as a quit key.
- Fix(tui): changed the music library tree loading to be async.
- Fix(tui): in the music library tree, when stepping out now the correct node if focused instead of the root node.
- Fix(tui): limit Database `DataBase`(criteria) widget to size of elements it contains, now it wont grow beyond that and leave unused space.
- Fix(server): with `rusty-soundtouch` on `rusty` backend, dont take initial samples until necessary.
- Fix(server): on rusty backend, always decode and use `f32` samples. (instead of `i16`)
- Fix(server): on rusty backend, update `soundtouch` version to fix build issues on latest arch & gcc 15.
- Fix(server): on mpv backend, fix possible race condition that could cause a panic by having `time-pos` event before `duration` event.
- Fix(server): periodically save the playlist to disk, if modified. (Instead of only on exit)
- Fix(server): on mpv backend, when seeking while paused, it now stays paused.
- Fix(server): on mpv backend, skip to next track on error (Like "File Not Found").
- Fix(server): on gst backend, skip to next track if the current one has a error (Like "File Not Found"). Note that this has a limitation about not working with enqueuement.
- Fix(server): on rusty backend, skip to next track on error (Like "File Not Found" or "Unknown Codec").
- Fix: dont consider non-path Urls (podcasts, radio) for removal after a delete.
- Fix: allow `--log-file` arguments that dont have a directory component without error.

### [V0.10.0]
- Released on: March 8, 2025.
- Change: move the "no backend selected" compile error to the "-server" package instead of "-playback" (no need to specify a feature when compiling "termusic"(tui) now)
- Change: enable `lto` (Link Time Optimizations) for the `release` profile.
- Change: updated MSRV to 1.79.
- Change: update some dependencies.
- Change: remove unused dependencies from all packages.
- Change: move many playlist operations to be executed by the server and listend to by clients. (see #152)
- Change(server): on rusty backend, use upstream rodio again.
- Feat: more immediate event changes (Example: updated via mpris)
- Feat(server): on rusty backend, enable `aiff` codec support.
- Feat(tui): show default theme as a preview option.
- Fix: change default config ip address to `::1` instead of `::` (any old values on windows will need to be changed manually)
- Fix: check for other tag types instead of just the primary tag type (for example a wav file with riff metadata instead of id3v2 would not get metadata)
- Fix: report errors reading metadata to the log
- Fix: correctly write LRC milliseconds.
- Fix: change Lyric::adjust_offset to not work invertedly for below 10 seconds anymore.
- Fix: fix accidental invertion of `is_absolute` for path playlist values causing items to not have the correct path.
- Fix: create and save config if it does not exist, without needing a successful connect first.
- Fix: in `rusty` backend, correctly track the time before speed change.
- Fix(tui): base "no lyrics available" message on the same value as actual parsed lyrics.
- Fix(tui): not being able to parse themes that use `0x` as the prefix.
- Fix(tui): change that the default Theme is not using bad colors.
- Fix(tui): change that the default `add_random_(song|album)` keys were inverted.
- Fix(tui): change Theme preview to not reset to index 0 each preview.
- Fix(tui): not having the current theme selected when entering Theme preview tab.
- Fix(tui): actually report any errors when adding to the playlist. (Like "invalid file type")
- Fix(tui): sort Music-Library content Alphanumerically.
- Fix(tui): consistent numbering of results in a search popup.
- Fix(tui): let `ueberzug` command inherit `stdout` to display chafa.
- Fix(tui): in Tag-Editor, show index of lyric frame and either description or as fallback the set language. (no more empty "Select Lyric" texts)
- Fix(tui): in Tag-Editor, properly reflect selected index in the "Delete" Lyric option. (no more 0/99 if empty; no more always maxed)
- Fix(tui): in Tag-Editor, fix messed-up lyric text display if the text contains `\r`(carriage returns).
- Fix(tui): in Tag-Editor, change "Search" to not be blocking anymore and give feedback that something is happening.

### [V0.9.1]
- Released on: August 21, 2024.
- Change: enable `log-to-file` by default.
- Change: updated MSRV to 1.77.
- Change: on backend rusty when using `rusty-soundtouch`(default feature), require `clang` and `soundtouch` as system-dependencies.
- Change: update some dependencies.
- Change: use more specific versions instead of just the major version (lib.rs suggestion).
- Change: remove unused dependencies from all packages.
- Change: add config options to customize Important Popup colors (`style_color_symbol.important_popup_*`).
- Change: add config options to customize fallback colors (`style_color_symbol.fallback_*`).
- Change(tui): move version display to be the last instead of first element in the bottom-bar.
- Change(tui): rename previous feature `cover` to `cover-ueberzug`
- Feat: Add `TM_LOGTOFILE` and `TMS_LOGTOFILE` to control `--log-to-file` for tui and server respectively.
- Feat: Add new V2 Config Layout, old v1 config is automatically migrated to v2.
- Feat(tui): allow Sixel to be used for covers.
- Feat(tui): allow all cover providers to not be compiled in.
- Feat(tui): allow disabling the coverart display in config (previously the only options were to not compile it in or disable via cli).
- Fix: update the build scripts to check that the repository is actually the `termusic` repository before using the git version.
- Fix: allow backends to be compiled in for `termusic-playback` but not in `termusic-server`.
- Fix: on backend mpv, clear media-title on EndOfFile.
- Fix: consistent media-title(/radio-title) handling across all backends.
- Fix: use async-reqwest in all places (instead of `reqwest::blocking`, fixes debug builds in some areas).
- Fix: colors from the config & yaml theme are now parsed at time of load, instead of on-demand.
- Fix(tui): ensure the Quit-Popup always has top-most focus.
- Fix(tui): also close a Error-Popup with global-quit(default `q`) key.
- Fix(tui): use a common code-path for all `No/Yes`-Popups.
- Fix(tui): change Popup titles to have consistent spacing on both sides.
- Fix(server): on gstreamer backend, try to correctly apply the speed on track start.
- Fix(server): on rusty backend, reset the decoder after a seek when codec is `mp3` (fixes audible noise while seeking for this codec).
- Fix(server): on rusty backend, more accureately seek to requested position.
- Fix(server): update Media-Controls volume on volume change instead of on tick.
- Fix(server): update Media-Controls with *new* progress instead of last-tick progress.
- Fix(server): dont start Media-Controls if not requested (like disabled via config).
- Fix(server): dont start Discord IPC if not requested (like disabled via config).
- Fix(server): allow podcast feed import/export, and not just say so in the help.
- Refactor: a lot less cloning and conversions where not necessary.
- Refactor(server): on backend rusty, clean-up decoding & seeking.

### [v0.9.0]
- Released on: March 24, 2024.
- Big thanks to the contribution of hasezoey. A lot of improvements and refactors in this release. Especially now you can change backends without recompile.
- Change: updated MSRV to 1.74.
- Change: better Error messages if the server binary cannot be started.
- Change: small optimizations.
- Change: change almost all `eprintln` to be `log::error`.
- Change: change almost all `println` to be appropriate log levels.
- Feat: change logger to be `flexi_logger`, including logging to file.
- Feat: add cli arguments to the server binary.
- Feat: add a lot more metadata to media controls, like cover art, duration, seek, volume(RW), quit.
- Feat: support `mkv` & `webm` in backend `rusty` (no metadata, support depends on codec).
- Feat: in backend `rusty`, buffer files in 4Mb chunks.
- Feat: better version via `--version`.
- Feat: allow specifiying which interface (ip) to run on.
- Feat(server): allow compiling multiple backends via features and select at binary start (via `--backend` or `TMS_BACKEND`).
- Feat(server): for backend `mpv`, switch to use `libmpv-sirno` and use mpv API 2.0.
- Feat(server): for backend `mpv` and `gstreamer`, speed change without changing pitch is great for podcasts.
- Feat(tui): add a "currently playing" symbol to active track in playlist.
- Feat(tui): add search function for Podcast Episodes.
- Feat(tui): allow confirming quit-confirm choices with `Y` or `N`.
- Feat(tui): allow confirming config save confirm choices with `Y` or `N`.
- Fix: try to find the server binary adjacent to the TUI binary.
- Fix: change many panics to be results instead.
- Fix: dont panic if "music_dir" value is empty when entering config editor, fixes #161.
- Fix: log *something* if a file is not going to be added to the playlist.
- Fix: in backend `rusty`, skip all tracks (and packets) that are not the selected track in backend in decode.
- Fix: in backend `rusty`, correctly select a audio track (instead of symphonia's default which might be something else).
- Fix: in backend `rusty`, when using radio, always use overwrite the last radio title instead of appending.
- Fix: in backend `rusty`, when using radio, parse until `';` instead of just `'`, now things like `Don't` actually work correctly.
- Fix: in backend `rusty`, when using radio, dont infinitely save the stream.
- Fix: in backend `rusty`, when using radio, now only use 1 stream to get audio *and* metadata (instead of 2).
- Fix: in backend `gst`, fix gapless track change not being tracked correctly, fixes #192.
- Fix(tui): add panic hook to reset screen before printing backtrace.
- Fix(tui): dont extra clear screen on quit.
- Fix(tui): reset screen if a Error(Result) happens and exit properly.
- Fix(tui): wait until tonic is connected instead of static sleeps.
- Fix(tui): only display `ueberzug` "Not found" errors once.
- Fix(tui): blanket disable `ueberzug` for windows.
- Fix(tui): in `Database -> Tracks` view, display track title instead of filename.
- Fix(server): log port used.
- Fix(server): log on quit.
- Fix(server): properly exit on player thread crash (instead of being pseudo-zombie).
- Fix(server): potentially fix media display in windows.
- Fix(server): in backend `rusty`, fix radio not starting if `gapless` is enabled and the track changes to be radio (from something else).
- Fix(server): in backend `rusty`, fix radio streams not being stopped once they have been skipped.
- Fix(build): install to `$CARGO_HOME/bin` instead of always into a static path.
- a **bunch** of internal refactors.

### [v0.8.0]
- Released on: March 23, 2024
- Yanked as it had been a broken release, see [v0.9.0](#v090) instead.

### [v0.7.11]
- Released on: July 11, 2023.
- For packagers: This version add a binary termusic-server and remove some features flags, please kindly check Makefile for changes and update packaging script accordingly. Thanks so much.
- New: split the function of app to termusic-server and termusic. termusic-server can be run separately with `RUST_LOG=trace termusic-server` to debug.
- New: remove feature flag mpris and use a configuration option use_mpris(default is true) to control the function.
- New: remove feature flag discord and use a configuration option use_discord(default is true) to control the function.
- Change: loop mode change to single/playlist/random. Remove the option to add tracks in the front of playlist.
- New: termusic-server and termusic communicate through rpc, and the default port is `50101`. Can be configured as other values.
- New: can load .m3u file with live audio stream.

### [v0.7.10]
- Released on: April 09, 2023.
- Fix: don't panic if XDG_MUSIC_DIR is not set.

### [v0.7.9]
- Released on: February 16, 2023.
- Fix: don't panic if XDG_MUSIC_DIR is not set.
- Fix: bump lofty to v0.11 and solve build error caused by lofty v0.10 not found.
- Fix: don't create music dir.

### [v0.7.8]
- Released on: January 14, 2023.
- New: Podcast player. Import / Export opml file. Add feed. Sync feed. Download episode. Mark as played. For details, please check out the help dialogue.
- New: Seek step can be adjusted. Default is auto, means for audio longer than 10 mins, seek step is 30 seconds. Otherwise it's 5 seconds.
- New: Handle position, size and hide album photo with several new hotkeys.

### [v0.7.7]
- Released on: December 26, 2022.
- New: Save playlist by Ctrl+s.
- New: Change the random select album function to selecting an album with no less than 5 tracks. This quantity can be configured in config editor.
- New: Change configuration file management to figment. User defined values will not be overwritten during upgrades.
- Fix: Open root when start app. Change command line parser from lexopt to clap, to get a colorful help.

### [v0.7.6]
- Released on: December 20, 2022.
- New: Remember playing position. It's useful for long tracks especially audio books. It can be configured from
       config editor or config file. There are 3 values for this config. Yes means always remember. No means never.
       Default value is auto. This means for tracks longer than 10 minutes, it'll remember playing position.

### [v0.7.5]
- Released on: October 26, 2022.
- Fix: Change album cover tmp file to ~/.cache/termusic/termusic_cover.jpg and fall back to $TMP/termusic/termusic_cover.jpg .

### [v0.7.4]
- Released on: October 12, 2022.
- Fix: Build error under MacOS and probably Windows as well.
- Fix: MSRV changed to rust v1.61.0 because a dependent package quick-xml upgraded and refuse to build below this version.

### [v0.7.3]
- Released on: August 18, 2022.
- Fix: Windows compile warnings.
- Fix: Clippy warning for rust v1.63.0.
- Fix: Compile error for lofty 0.8.
- Fix: tag editor delete error.

### [v0.7.2]
- Released on: August 06, 2022.
- New: Add album and genre in tag editor.
- Fix: Running sync database in background, to speed up start of program.
- Fix: Import cpal to suppress warning from alsa.

### [v0.7.1]
- Released on: July 28th, 2022.
- Fix: `invalid main_data offset` error from symphonia 0.5.1.
- Fix: invalid color for key config.
- Fix: losing focus when popup mounted.
- Fix: improve database sync speed.
- Fix: don't output alsa buffer underrun warning.

### [v0.7.0]
- Released on: July 24th, 2022.
- New: support configure function keys like F1 or f1 in config editor.
- New: add command line option `-c` to disable cover art, and `-d` to disable discord rpc.
- New: add command line option `-m` to set max_depth of folder. Default to 4.
- New: configure multiple root directory separated by `;` in config editor, and `o` hotkey to switch among them.
- New: `a` hotkey to add root, `A` to remove root.
- Fix: improve sync database to speed up loading.
- Fix: improve discord rpc to speed up loading.
- Fix: avoid none error when searching youtube, by fixing invidious error return when pressing next page.

### [v0.6.19]
- Released on: July 15th, 2022.
- New: replace color editor and key editor with new config editor.
- New: duplicate keys will not be saved.

### [v0.6.18]
- Released on: July 8th, 2022.
- New: Add lqueue and tqueue function similar to cmus.
- New: include theme files in binary because I saw they are not included in the aur package.
- New: Fetch invidious instance from website, so that they'll not expire and search youtube will always works.
- Fix: When playing mp3 encoded by iTunes under gapless mode, symphonia backend will panic.

### [v0.6.17]
- Released on: July 6th, 2022.
- New: Search for database. Triggered by `/` key when focusing database.
- New: Gapless playback for symphonia/mpv/gstreamer backend. Toggle by `Ctrl+g` and enabled by default.
- Fix: Youtube download mirrors are all broken. Replace them with new mirrors.
- Fix: After download from youtube, the prompt message will not disappear if error happens.

### [v0.6.16]
- Released on: May 21, 2022.
- New: support loading of m3u,m3u8,xspf,pls,asx playlists. Only local url supported.
- New: sqlite3 integration. Filter database by different criteria. Triggered by `2` key.

### [v0.6.15]
- Released on: May 9th, 2022.
- Fix: ignore hidden folder and files in music library.
- Fix: n key to stop playing when playlist is empty.
- Add: ctrl+j and ctrl+k to move playlist item down and up.
- Fix: ogg file duration is 0 with symphonia backend.
- Fix: seeking during pause with symphonia backend.

### [v0.6.14]
- Released on: April 29th, 2022.
- New: adjust playback speed by key 'ctrl + f' and 'ctrl + b'.
- New: discord rpc support. Can display the info of current playing song in your discord profile. Under feature gate `discord`. application id: 968407067889131520.
- Fix: cannot play when volume is 0. issue #63.

### [v0.6.13]
- Released on: April 19th, 2022.
- Max depth level of library changed from 3 to 4.
- Library behavior: left key will go to upper dir if a file is selected.

### [v0.6.12]
- Released on: March 31st, 2022.
- Add album photo function. It'll show the jpg or png file under the same folder of the playing track, if the track doesn't have embedded photo.
- Fix pause bug.
- Fix error embedding lrc after downloading from youtube.
- Filter unsupported file extension when adding to playlist(based on backend).

### [v0.6.11]
- Released on: March 8th, 2022.
- Fix ueberzug vertical position.
- Fix gstreamer compilation error with gstreamer version 0.18.

### [v0.6.10]
- Released on: Feb 10th, 2022.
- Make yt-dlp as default download program for youtube thus remove feature yt-dlp.
- Fix issue #39, repeating one song occasionally hangs.

### [v0.6.9]
- Released on: Jan 28th, 2022.
- Fix: panic when progress is bigger than 1.0.

### [v0.6.8]
- Released on: Jan 28th, 2022.
- Fix: progress display is wrong for symphonia backend(default). It should be 100 times bigger.

### [v0.6.7]
- Released on: Jan 24th, 2022.
- New: rust decoding backend! Previously supported backend changed to feature gate `gst` and `mpv`.
- Fix: issue #37. Add a new configuration option: playlist_display_symbol. Default is true.
- Remove dependency: humantime. Format the display of duration by self.
- Fix: issue #38. Small dialogues are cut off when window is too small.

### [v0.6.6]
- Released on: Jan 17th, 2022.
- New: add all key configuration for global, library and playlist(huge work).
- Minor Fix: Don't close search dialogue after add to playlist.
- New: new player backend mpv. If you prefer mpv, you can build with feature gate mpv. My testing result: gstreamer doesn't work for ape file, mpv works for everything but flac may seem buggy.

### [v0.6.5]
- Released on: Jan 3rd, 2022 .
- New: key configuration. To configure a value, please note the modifier bits value: `Shift=1`,`Ctrl=2`,`Alt=4`. You can combine them for example 6 is `Ctrl+Alt`. and 7 is `Ctrl+Alt+Shift`. Please note, whenever shift is configured, the args for char letter should be capital at the same time, for example `Q`.
- New: option to disable confirmation message box for quitting.
- New: aiff metadata supported by `lofty-rs`.
- New: shift_tab works in tag editor and color editor to switch focus.
- Fix: configuration for album photo position and size. Please note, default align for photo is BottomRight, means the x and y specifies bottom right corner of the photo. Supported align: BottomRight,BottomLeft,TopRight,TopLeft. Also, width should be between 1-100 because it's a relative number compared to terminal size. We don't specify height and it's calculated from width and the photo ratio is kept. Meanwhile, when x,y lead to display outside of terminal, app will correct it and try to draw on the terminal.
- Fix: wrong mime-type for embedded album photo.

### [v0.6.4]
- Released on: Dec 24, 2021.
- New feature: using [yt-dlp](https://github.com/yt-dlp/yt-dlp/) for downloading because youtube-dl is slower caused by throttle problem. For details please check [this reddit thread](https://www.reddit.com/r/youtubedl/comments/qfbyal/read_slow_youtube_downloads/). To use it, it's under feature gate yt-dlp. `make full` will enable all features including this one.
- New: opus format support. Metadata is supported by `lofty-rs`.
- New: configuration for album photo size and position.
- Fix: youtube search next page doesn't work.
- Fix: color editor playlist highlight symbol doesn't work.
- Fix: focus issue after exit tag editor.
- Fix: focus issue after download.
- Fix: command line open music dir not working.

### [v0.6.3]
- Released on: Dec 19, 2021.
- New: color theme support. Shift+C to open color editor. You can change the whole theme, or edit the specific color. The themes are from alacritty-themes, and are located in `~/.config/termusic/themes/` folder. If you open color editor, and found no themes, please copy them manually.

### [v0.6.2]
- Released on: Dec 12, 2021.
- change icons on playlist title.
- New: search works in playlist also.

### [v0.6.1]
- Release on: Dec 3, 2021.
- fix: bug when using kitty, and there is a 1/5 chances that will lead to freeze when start the app.
- fix: when start the app, the first song in playlist will be skipped.

### [v0.6.0]
- Released on: Dec 1, 2021.
- Update to tui-realm 1.0. Please note, as it's basically a rewrite, small bugs are inevitable. Please report it in issues and I'll respond very fast.
- Hotkey to quit changed from `Q` to `q`, as now there will show a popup confirmation so it's unlikely to quit accidentally.
- Can add a song to the beginning of playlist or the end. Switch by `a`. Note: I add this to configuration file, and it'll reset your configuration file to default values. Please backup if you need. Basically it's not necessary as all options can be set from inside termusic.

### [v0.5.0]
- Released on: Oct 15, 2021.
- New: album photo for all kinds of terminals. Alacritty,kitty and st tested. Require install ueberzug.

### [v0.3.17]
- Released on: Oct 10, 2021.
- Added rust-toolchain.toml to avoid using nightly toolchain.
- iterm2 album photo support.
- Minor fix: playingbar title length limit.
- Refactor mpris to operate faster(100ms).

### [v0.3.16]
- Released on: Oct 1, 2021.
- Rename playlist to library, and queue to playlist.
- New: loop mode configuration. Default is queue mode(aka consume mode), can switch to loop mode and single loop mode by pressing "m" key when focusing Playlist. In queue mode, previous song cannot be played as it's already consumed from the playlist. In single loop mode, previous song will be ignored.
- Show volume in progress bar title.

### [v0.3.15]
- Released on: Sep 27, 2021.
- Revert mpris to optional as some users don't have dbus installed( NetBSD and MacOs).

### [v0.3.14]
- Released on: Sep 27 , 2021.
- Minor fix: popup message will display for 5 seconds. no message overlapping each other.
- New: search in playlist. Key binding: "/".
- New: wav file support.
- Fix: All lrc files was merged into mp3 after downloading. Should be distinguished by file name.
- Fix: play any folder with command line args.
- Fix: spamming mpris propertieschanged messages. Thus mpris is default now.

### [v0.3.13]
- Released on: Sep 23, 2021.
- New: mpris support(optional). use "make mpris" to compile and install it.
- Show a message when start playing a song.
- Remove the usage of msgbox component and use paragraph instead.
- press "N" for previous song.

### [v0.3.12]
- Released on: Sep 15, 2021.
- Minor fix: wrong hints for empty queue.
- Load queue faster.
- Remove dependency of openssl.
- Remove dependency of urlqstring.

### [v0.3.11]
- Released on: Sep 13, 2021.
- Load faster by loading queue after app start.
- Remove dependency of ogg-metadata.
- Display version info in both tui and cli.
- Could override music directory with command line arguments.

### [v0.3.10]
- Released on: Sep 11, 2021.
- New: ogg vorbis format support.

### [v0.3.9]
- Released on: Sep 7, 2021.
- New: flac format support.
- Refactor invidious.rs.

### [v0.3.8]
- Released on: Sep 4, 2021.
- Remove the usage of configr, also make the app minimal.
- Change hotkey for help to Ctrl+h.
- Rearrange components in tag editor.
- Embed duration into tag. Load faster.
- Remove dependency of mp3-duration.
- Minor fix: lyric lang_ext was set to wrong names.

### [v0.3.7]
- Released on: Sep 2, 2021.
- Fix table focus issue.
- Fix invidious search slow down the whole program.
- Change http client from reqwest to ureq, to make the app minimal, thus speed up compilation.

### [v0.3.6]
- Released on: Aug 31, 2021.
- Remove the dependency of unicode truncate, as tui-realm-stdlib implemented width for table.
- Fix playlist sorting with characters of mixed languages.
- Speed up load_queue and sort playlist.
- Minor fix: duration display in queue.

### [v0.3.5]
- Released on: Aug 26, 2021.
- Refactoring status line, to show download success or fail message.
- Parsing output of youtube-dl to select downloaded song in playlist.
- Embed all lyrics after youtube download. Switch lyric with "T" key while playing.
- Show popup messages on top right corner.
- Sort file name(including chinese) in tree.
- Can delete single lyric from tag editor.
- Currently only mp3 support several lyrics.

### [v0.3.4]
- Released on: Aug 24 2021.
- Refactoring lyric mod to songtag mod.
- Run songtag search in threads so it'll not block tageditor.
- Refactoring youtube_options and no more search error with youtube.

### [v0.3.3]
- Released on: August 21, 2021.
- Run songtag search in parallel to save some time in tageditor.

## Implemented features before v0.3.3
- [x] Music library below ~/Music, can be changed via editing $HOME/.config/termusic/config.toml
- [x] Pause/Skip
- [x] Seek forward/backward
- [x] USLT lyric
- [x] Album Photo display(only for kitty terminal)
- [x] Youtube-dl integration
- [x] lyric and tag download
- [x] yank and paste in playlist
- [x] Lyric offset adjustment
- [x] Local service to fetch lyrics
- [x] Download song in tag editor
- [x] Configuration v0.2.6
- [x] Local service for kugou v0.2.10
- [x] Youtube-dl progress indication(indicated by status line)
- [x] Youtube search by invidious V0.2.7(from the same dialogue of download)
- [x] Local service for migu v0.2.8
- [x] m4a format support v0.2.12
- [x] switch to Gstreamer playing backend in order to support m4a v0.2.12
- [x] m4a meta support v0.3.0
- [x] Invidious servers are random selected and verified, thus no configuration is needed.v0.3.2<|MERGE_RESOLUTION|>--- conflicted
+++ resolved
@@ -14,12 +14,9 @@
 - Feat: re-implement the Track database to allow for more search options. (Note that the old database is NOT automatically deleted)
 - Fix(tui): allow usage of key `Home`/`Pos1` in search lists.
 - Fix(tui): allow usage of key `Home`/`Pos1` and `End` in youtube search list.
-<<<<<<< HEAD
 - Fix(tui): faster music library node open/close (right/left).
-=======
 - Fix(tui): when in podcast layout, always show the currently selected episode's description (instead of only when moving to it).
 - Fix(tui): properly reset lyric text once leaving podcast layout.
->>>>>>> 0981ce25
 - Fix(server): on linux+mpris, set volume on start instead of only on change.
 - Fix(server): on rusty backend, behave correctly when a next/previous occurs while a source is pre-fetched.
 - Fix(server): on mpv backend and linux compile, dont force `ao` to be `pulse`.
